--- conflicted
+++ resolved
@@ -9,13 +9,10 @@
   echo -e "\tstart vol"
   gluster vol start test
   gluster vol set test server.allow-insecure on
-<<<<<<< HEAD
-=======
   mkdir /mnt/glusterfs
   mount -t glusterfs localhost:test /mnt/glusterfs
   mkdir /mnt/glusterfs/gfapi
   chmod 777 /mnt/glusterfs/gfapi
->>>>>>> 3fb6d920
 }
 
 _gluster() {
